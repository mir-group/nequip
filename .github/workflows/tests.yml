--- conflicted
+++ resolved
@@ -16,11 +16,7 @@
     strategy:
       matrix:
         python-version: [3.9]
-<<<<<<< HEAD
-        torch-version: [1.11.0, 1.13.1]
-=======
         torch-version: [1.13.1, "2.*"]
->>>>>>> 8058ad85
 
     steps:
     - uses: actions/checkout@v2
@@ -36,11 +32,7 @@
         python -m pip install --upgrade pip
         pip install setuptools wheel
         pip install torch==${TORCH} -f https://download.pytorch.org/whl/cpu/torch_stable.html
-<<<<<<< HEAD
-        pip install h5py
-=======
         pip install h5py scikit-learn  # install packages that aren't required dependencies but that the tests do need
->>>>>>> 8058ad85
         pip install  --upgrade-strategy only-if-needed .
     - name: Install pytest
       run: |
