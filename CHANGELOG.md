# Changelog
All notable changes to this project will be documented in this file.

The format is based on [Keep a Changelog](https://keepachangelog.com/en/1.0.0/),
and this project adheres to [Semantic Versioning](https://semver.org/spec/v2.0.0.html).

Most recent change on the bottom.

## [Unreleased]
### Added
- `dataset_seed` to separately control randomness used to select training data (and their order)

### Changed
<<<<<<< HEAD
- All fields now have consistant [N, dim] shaping
=======
- Changed default `seed` and `dataset_seed` in example YAMLs
>>>>>>> 68d102c0

### Fixed
- Equivariance testing no longer unintentionally skips translation
- Correct cat dim for all registered per-graph fields

## [0.5.0] - 2021-11-24
### Changed
- Allow e3nn 0.4.*, which changes the default normalization of `TensorProduct`s; this change _should_ not affect typical NequIP networks
- Deployed are now frozen on load, rather than compile

### Fixed
- `load_deployed_model` respects global JIT settings

## [0.4.0] - not released
### Added
- Support for `e3nn`'s `soft_one_hot_linspace` as radial bases
- Support for parallel dataloader workers with `dataloader_num_workers`
- Optionally independently configure validation and training datasets
- Save dataset parameters along with processed data
- Gradient clipping
- Arbitrary atom type support
- Unified, modular model building and initialization architecture
- Added `nequip-benchmark` script for benchmarking and profiling models
- Add before option to SequentialGraphNetwork.insert
- Normalize total energy loss by the number of atoms via PerAtomLoss
- Model builder to initialize training from previous checkpoint
- Better error when instantiation fails
- Rename `npz_keys` to `include_keys`
- Allow user to register `graph_fields`, `node_fields`, and `edge_fields` via yaml
- Deployed models save the e3nn and torch versions they were created with

### Changed
- Update example.yaml to use wandb by default, to only use 100 epochs of training, to set a very large batch logging frequency and to change Validation_loss to validation_loss
- Name processed datasets based on a hash of their parameters to ensure only valid cached data is used
- Do not use TensorFloat32 by default on Ampere GPUs until we understand it better
- No atomic numbers in networks
- `dataset_energy_std`/`dataset_energy_mean` to `dataset_total_energy_*`
- `nequip.dynamics` -> `nequip.ase`
- update example.yaml and full.yaml with better defaults, new loss function, and switched to toluene-ccsd(t) as example 
data
- `use_sc` defaults to `True`
- `register_fields` is now in `nequip.data`
- Default total energy scaling is changed from global mode to per species mode.
- Renamed `trainable_global_rescale_scale` to `global_rescale_scale_trainble`
- Renamed `trainable_global_rescale_shift` to `global_rescale_shift_trainble`
- Renamed `PerSpeciesScaleShift_` to `per_species_rescale`
- Change default and allowed values of `metrics_key` from `loss` to `validation_loss`. The old default `loss` will no longer be accepted.
- Renamed `per_species_rescale_trainable` to `per_species_rescale_scales_trainable` and `per_species_rescale_shifts_trainable`

### Fixed
- The first 20 epochs/calls of inference are no longer painfully slow for recompilation
- Set global options like TF32, dtype in `nequip-evaluate`
- Avoid possilbe race condition in caching of processed datasets across multiple training runs

### Removed
- Removed `allowed_species`
- Removed `--update-config`; start a new training and load old state instead
- Removed dependency on `pytorch_geometric`
- `nequip-train` no longer prints the full config, which can be found in the training dir as `config.yaml`.
- `nequip.datasets.AspirinDataset` & `nequip.datasets.WaterDataset`
- Dependency on `pytorch_scatter`

## [0.3.3] - 2021-08-11
### Added
- `to_ase` method in `AtomicData.py` to convert `AtomicData` object to (list of) `ase.Atoms` object(s)
- `SequentialGraphNetwork` now has insertion methods
- `nn.SaveForOutput`
- `nequip-evaluate` command for evaluating (metrics on) trained models
- `AtomicData.from_ase` now catches `energy`/`energies` arrays

### Changed
- Nonlinearities now specified with `e` and `o` instead of `1` and `-1`
- Update interfaces for `torch_geometric` 1.7.1 and `e3nn` 0.3.3
- `nonlinearity_scalars` now also affects the nonlinearity used in the radial net of `InteractionBlock`
- Cleaned up naming of initializers

### Fixed
- Fix specifying nonlinearities when wandb enabled
- `Final` backport for <3.8 compatability
- Fixed `nequip-*` commands when using `pip install`
- Default models rescale per-atom energies, and not just total
- Fixed Python <3.8 backward compatability with `atomic_save`

## [0.3.2] - 2021-06-09
### Added
- Option for which nonlinearities to use
- Option to save models every *n* epochs in training
- Option to specify optimization defaults for `e3nn`

### Fixed
- Using `wandb` no longer breaks the inclusion of special objects like callables in configs

## [0.3.1]
### Fixed
- `iepoch` is no longer off-by-one when restarting a training run that hit `max_epochs`
- Builders, and not just sub-builders, use the class name as a default prefix
### Added
- `early_stopping_xxx` arguments added to enable early stop for platued values or values that out of lower/upper bounds.

## [0.3.0] - 2021-05-07
### Added
- Sub-builders can be skipped in `instantiate` by setting them to `None`
- More flexible model initialization
- Add MD w/ Nequip-ASE-calculator + run-MD script w/ custom Nose-Hoover

### Changed
- PBC must be explicit if a cell is provided
- Training now uses atomic file writes to avoid corruption if interupted
- `feature_embedding` renamed to `chemical_embedding` in default models

### Fixed
- `BesselBasis` now works on GPU when `trainable=False`
- Dataset `extra_fixed_fields` are now added even if `get_data()` returns `AtomicData` objects

## [0.2.1] - 2021-05-03
### Fixed
- `load_deployed_model` now correctly loads all metadata

## [0.2.0] - 2021-04-30<|MERGE_RESOLUTION|>--- conflicted
+++ resolved
@@ -11,11 +11,8 @@
 - `dataset_seed` to separately control randomness used to select training data (and their order)
 
 ### Changed
-<<<<<<< HEAD
 - All fields now have consistant [N, dim] shaping
-=======
 - Changed default `seed` and `dataset_seed` in example YAMLs
->>>>>>> 68d102c0
 
 ### Fixed
 - Equivariance testing no longer unintentionally skips translation
