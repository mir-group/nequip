--- conflicted
+++ resolved
@@ -6,19 +6,16 @@
 
 Most recent change on the bottom.
 
-<<<<<<< HEAD
-## [Unreleased] - 0.5.0
+## [Unreleased] - 0.5.1
+
 ### Added
 - Asynchronous IO: during training, models are written asynchronously.
 
-=======
-## [Unreleased]
 ### Fixed
 - Equivariance testing no longer unintentionally skips translation
 - Correct cat dim for all registered per-graph fields
 
 ## [0.5.0] - 2021-11-24
->>>>>>> 5413a91a
 ### Changed
 - Allow e3nn 0.4.*, which changes the default normalization of `TensorProduct`s; this change _should_ not affect typical NequIP networks
 - Deployed are now frozen on load, rather than compile
