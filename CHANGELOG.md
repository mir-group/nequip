# Changelog
All notable changes to this project will be documented in this file.

The format is based on [Keep a Changelog](https://keepachangelog.com/en/1.0.0/),
and this project adheres to [Semantic Versioning](https://semver.org/spec/v2.0.0.html).

Most recent change on the bottom.

<<<<<<< HEAD
## [Unreleased] - 0.5.1

### Added
- Asynchronous IO: during training, models are written asynchronously.
=======
## [Unreleased]
### Added
- `dataset_seed` to separately control randomness used to select training data (and their order)

### Changed
- All fields now have consistant [N, dim] shaping
- Changed default `seed` and `dataset_seed` in example YAMLs
>>>>>>> 775db461

### Fixed
- Equivariance testing no longer unintentionally skips translation
- Correct cat dim for all registered per-graph fields

## [0.5.0] - 2021-11-24
### Changed
- Allow e3nn 0.4.*, which changes the default normalization of `TensorProduct`s; this change _should_ not affect typical NequIP networks
- Deployed are now frozen on load, rather than compile

### Fixed
- `load_deployed_model` respects global JIT settings

## [0.4.0] - not released
### Added
- Support for `e3nn`'s `soft_one_hot_linspace` as radial bases
- Support for parallel dataloader workers with `dataloader_num_workers`
- Optionally independently configure validation and training datasets
- Save dataset parameters along with processed data
- Gradient clipping
- Arbitrary atom type support
- Unified, modular model building and initialization architecture
- Added `nequip-benchmark` script for benchmarking and profiling models
- Add before option to SequentialGraphNetwork.insert
- Normalize total energy loss by the number of atoms via PerAtomLoss
- Model builder to initialize training from previous checkpoint
- Better error when instantiation fails
- Rename `npz_keys` to `include_keys`
- Allow user to register `graph_fields`, `node_fields`, and `edge_fields` via yaml
- Deployed models save the e3nn and torch versions they were created with

### Changed
- Update example.yaml to use wandb by default, to only use 100 epochs of training, to set a very large batch logging frequency and to change Validation_loss to validation_loss
- Name processed datasets based on a hash of their parameters to ensure only valid cached data is used
- Do not use TensorFloat32 by default on Ampere GPUs until we understand it better
- No atomic numbers in networks
- `dataset_energy_std`/`dataset_energy_mean` to `dataset_total_energy_*`
- `nequip.dynamics` -> `nequip.ase`
- update example.yaml and full.yaml with better defaults, new loss function, and switched to toluene-ccsd(t) as example 
data
- `use_sc` defaults to `True`
- `register_fields` is now in `nequip.data`
- Default total energy scaling is changed from global mode to per species mode.
- Renamed `trainable_global_rescale_scale` to `global_rescale_scale_trainble`
- Renamed `trainable_global_rescale_shift` to `global_rescale_shift_trainble`
- Renamed `PerSpeciesScaleShift_` to `per_species_rescale`
- Change default and allowed values of `metrics_key` from `loss` to `validation_loss`. The old default `loss` will no longer be accepted.
- Renamed `per_species_rescale_trainable` to `per_species_rescale_scales_trainable` and `per_species_rescale_shifts_trainable`

### Fixed
- The first 20 epochs/calls of inference are no longer painfully slow for recompilation
- Set global options like TF32, dtype in `nequip-evaluate`
- Avoid possilbe race condition in caching of processed datasets across multiple training runs

### Removed
- Removed `allowed_species`
- Removed `--update-config`; start a new training and load old state instead
- Removed dependency on `pytorch_geometric`
- `nequip-train` no longer prints the full config, which can be found in the training dir as `config.yaml`.
- `nequip.datasets.AspirinDataset` & `nequip.datasets.WaterDataset`
- Dependency on `pytorch_scatter`

## [0.3.3] - 2021-08-11
### Added
- `to_ase` method in `AtomicData.py` to convert `AtomicData` object to (list of) `ase.Atoms` object(s)
- `SequentialGraphNetwork` now has insertion methods
- `nn.SaveForOutput`
- `nequip-evaluate` command for evaluating (metrics on) trained models
- `AtomicData.from_ase` now catches `energy`/`energies` arrays

### Changed
- Nonlinearities now specified with `e` and `o` instead of `1` and `-1`
- Update interfaces for `torch_geometric` 1.7.1 and `e3nn` 0.3.3
- `nonlinearity_scalars` now also affects the nonlinearity used in the radial net of `InteractionBlock`
- Cleaned up naming of initializers

### Fixed
- Fix specifying nonlinearities when wandb enabled
- `Final` backport for <3.8 compatability
- Fixed `nequip-*` commands when using `pip install`
- Default models rescale per-atom energies, and not just total
- Fixed Python <3.8 backward compatability with `atomic_save`

## [0.3.2] - 2021-06-09
### Added
- Option for which nonlinearities to use
- Option to save models every *n* epochs in training
- Option to specify optimization defaults for `e3nn`

### Fixed
- Using `wandb` no longer breaks the inclusion of special objects like callables in configs

## [0.3.1]
### Fixed
- `iepoch` is no longer off-by-one when restarting a training run that hit `max_epochs`
- Builders, and not just sub-builders, use the class name as a default prefix
### Added
- `early_stopping_xxx` arguments added to enable early stop for platued values or values that out of lower/upper bounds.

## [0.3.0] - 2021-05-07
### Added
- Sub-builders can be skipped in `instantiate` by setting them to `None`
- More flexible model initialization
- Add MD w/ Nequip-ASE-calculator + run-MD script w/ custom Nose-Hoover

### Changed
- PBC must be explicit if a cell is provided
- Training now uses atomic file writes to avoid corruption if interupted
- `feature_embedding` renamed to `chemical_embedding` in default models

### Fixed
- `BesselBasis` now works on GPU when `trainable=False`
- Dataset `extra_fixed_fields` are now added even if `get_data()` returns `AtomicData` objects

## [0.2.1] - 2021-05-03
### Fixed
- `load_deployed_model` now correctly loads all metadata

## [0.2.0] - 2021-04-30<|MERGE_RESOLUTION|>--- conflicted
+++ resolved
@@ -6,20 +6,14 @@
 
 Most recent change on the bottom.
 
-<<<<<<< HEAD
 ## [Unreleased] - 0.5.1
-
 ### Added
 - Asynchronous IO: during training, models are written asynchronously.
-=======
-## [Unreleased]
-### Added
 - `dataset_seed` to separately control randomness used to select training data (and their order)
 
 ### Changed
 - All fields now have consistant [N, dim] shaping
 - Changed default `seed` and `dataset_seed` in example YAMLs
->>>>>>> 775db461
 
 ### Fixed
 - Equivariance testing no longer unintentionally skips translation
