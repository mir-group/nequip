--- conflicted
+++ resolved
@@ -7,13 +7,11 @@
 Most recent change on the bottom.
 
 ## [Unreleased]
-<<<<<<< HEAD
 ### Added
 - `dataset_seed` to separately control randomness used to select training data (and their order)
-=======
+
 ### Changed
 - All fields now have consistant [N, dim] shaping
->>>>>>> f51ad877
 
 ### Fixed
 - Equivariance testing no longer unintentionally skips translation
