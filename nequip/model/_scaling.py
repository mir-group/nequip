--- conflicted
+++ resolved
@@ -131,14 +131,7 @@
     initialize: bool,
     dataset: Optional[AtomicDataset] = None,
 ):
-<<<<<<< HEAD
-    """Add per-atom rescaling (and shifting) for energy.
-
-    If ``initialize`` is false, doesn't compute statistics.
-    """
-=======
     """Add per-atom rescaling (and shifting) for per-atom energies."""
->>>>>>> 8058ad85
     module_prefix = "per_species_rescale"
 
     # Check for common double shift mistake with defaults
