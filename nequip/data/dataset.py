--- conflicted
+++ resolved
@@ -327,14 +327,12 @@
         modes: Optional[List[Union[str]]] = None,
         **kwargs,
     ) -> List[tuple]:
-<<<<<<< HEAD
-=======
+
         # Short circut:
         if modes is not None:
             assert len(modes) == len(fields)
         if len(fields) == 0:
             return []
->>>>>>> ffe2c47c
 
         if self._indices is not None:
             selector = torch.as_tensor(self._indices)[::stride]
