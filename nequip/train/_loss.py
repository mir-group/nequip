import inspect
import logging

import torch.nn
from torch_runstats.scatter import scatter, scatter_mean

from nequip.data import AtomicDataDict, _GRAPH_FIELDS
from nequip.utils import instantiate_from_cls_name


class SimpleLoss:
    """wrapper to compute weighted loss function

    Args:

    func_name (str): any loss function defined in torch.nn that
        takes "reduction=none" as init argument, uses prediction tensor,
        and reference tensor for its call functions, and outputs a vector
        with the same shape as pred/ref
    params (str): arguments needed to initialize the function above

    Return:

    if mean is True, return a scalar; else return the error matrix of each entry
    """

    def __init__(self, func_name: str, params: dict = {}):
        self.ignore_nan = params.get("ignore_nan", False)
        func, _ = instantiate_from_cls_name(
            torch.nn,
            class_name=func_name,
            prefix="",
            positional_args=dict(reduction="none"),
            optional_args=params,
            all_args={},
        )
        self.func_name = func_name
        self.func = func

    def __call__(
        self,
        pred: dict,
        ref: dict,
        key: str,
        mean: bool = True,
    ):
        ref = ref[key]
        # make sure prediction is promoted to dtype of reference
        pred = pred[key].to(ref.dtype)
        # zero the nan entries
        has_nan = self.ignore_nan and torch.isnan(ref.mean())
        if has_nan:
            not_nan = (ref == ref).int()
            loss = self.func(pred, torch.nan_to_num(ref, nan=0.0)) * not_nan
            if mean:
                return loss.sum() / not_nan.sum()
            else:
                return loss
        else:
            loss = self.func(pred, ref)
            if mean:
                return loss.mean()
            else:
                return loss


class PerAtomLoss(SimpleLoss):
    def __call__(
        self,
        pred: dict,
        ref: dict,
        key: str,
        mean: bool = True,
    ):
<<<<<<< HEAD
=======
        if key not in _GRAPH_FIELDS:
            raise RuntimeError(
                f"Doesn't make sense to do a `PerAtom` loss on field `{key}`, which isn't registered as a graph (global) field. If it is a graph-level field, register it with `graph_fields: [\"{key}\"]`; otherwise you don't need to specify `PerAtom` for loss on per-node fields."
            )
>>>>>>> 8058ad85
        ref_dict = ref
        ref = ref[key]
        # make sure prediction is promoted to dtype of reference
        pred = pred[key].to(ref.dtype)
        # zero the nan entries
        has_nan = self.ignore_nan and torch.isnan(ref.sum())
        N = torch.bincount(ref_dict[AtomicDataDict.BATCH_KEY])
        N = N.reshape((-1, 1))
        if has_nan:
            not_nan = (ref == ref).int()
            loss = self.func(pred, torch.nan_to_num(ref, nan=0.0)) * not_nan / N
            if self.func_name == "MSELoss":
                loss = loss / N
            assert loss.shape == pred.shape  # [atom, dim]
            if mean:
                return loss.sum() / not_nan.sum()
            else:
                return loss
        else:
            loss = self.func(pred, ref)
            loss = loss / N
            if self.func_name == "MSELoss":
                loss = loss / N
            assert loss.shape == pred.shape  # [atom, dim]
            if mean:
                return loss.mean()
            else:
                return loss


class PerSpeciesLoss(SimpleLoss):
    """Compute loss for each species and average among the same species
    before summing them up.

    Args same as SimpleLoss
    """

    def __call__(
        self,
        pred: dict,
        ref: dict,
        key: str,
        mean: bool = True,
    ):
        if not mean:
            raise NotImplementedError("Cannot handle this yet")
        ref = ref[key]
        # make sure prediction is promoted to dtype of reference
        pred_dict = pred
        pred = pred[key].to(ref.dtype)

        has_nan = self.ignore_nan and torch.isnan(ref.mean())

        if has_nan:
            not_nan = (ref == ref).int()
            per_atom_loss = self.func(pred, torch.nan_to_num(ref, nan=0.0)) * not_nan
        else:
            per_atom_loss = self.func(pred, ref)

        reduce_dims = tuple(i + 1 for i in range(len(per_atom_loss.shape) - 1))

        spe_idx = pred_dict[AtomicDataDict.ATOM_TYPE_KEY].squeeze(-1)
        if has_nan:
            if len(reduce_dims) > 0:
                per_atom_loss = per_atom_loss.sum(dim=reduce_dims)
            assert per_atom_loss.ndim == 1

            per_species_loss = scatter(per_atom_loss, spe_idx, dim=0)

            assert per_species_loss.ndim == 1  # [type]

            N = scatter(not_nan, spe_idx, dim=0)
            N = N.sum(reduce_dims)
            N = N.reciprocal()
            N_species = ((N == N).int()).sum()
            assert N.ndim == 1  # [type]

            per_species_loss = (per_species_loss * N).sum() / N_species

            return per_species_loss

        else:

            if len(reduce_dims) > 0:
                per_atom_loss = per_atom_loss.mean(dim=reduce_dims)
            assert per_atom_loss.ndim == 1

            # offset species index by 1 to use 0 for nan
            _, inverse_species_index = torch.unique(spe_idx, return_inverse=True)

            per_species_loss = scatter_mean(per_atom_loss, inverse_species_index, dim=0)
            assert per_species_loss.ndim == 1  # [type]

            return per_species_loss.mean()


def find_loss_function(name: str, params):
    """
    Search for loss functions in this module

    If the name starts with PerSpecies, return the PerSpeciesLoss instance
    """

    wrapper_list = dict(
        perspecies=PerSpeciesLoss,
        peratom=PerAtomLoss,
    )

    if isinstance(name, str):
        for key in wrapper_list:
            if name.lower().startswith(key):
                logging.debug(f"create loss instance {wrapper_list[key]}")
                return wrapper_list[key](name[len(key) :], params)
        return SimpleLoss(name, params)
    elif inspect.isclass(name):
        return SimpleLoss(name, params)
    elif callable(name):
        return name
    else:
        raise NotImplementedError(f"{name} Loss is not implemented")<|MERGE_RESOLUTION|>--- conflicted
+++ resolved
@@ -72,13 +72,10 @@
         key: str,
         mean: bool = True,
     ):
-<<<<<<< HEAD
-=======
         if key not in _GRAPH_FIELDS:
             raise RuntimeError(
                 f"Doesn't make sense to do a `PerAtom` loss on field `{key}`, which isn't registered as a graph (global) field. If it is a graph-level field, register it with `graph_fields: [\"{key}\"]`; otherwise you don't need to specify `PerAtom` for loss on per-node fields."
             )
->>>>>>> 8058ad85
         ref_dict = ref
         ref = ref[key]
         # make sure prediction is promoted to dtype of reference
