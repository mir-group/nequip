""" Nequip.train.trainer

Todo:

isolate the loss function from the training procedure
enable wandb resume
make an interface with ray

"""
import sys
import inspect
import logging
from copy import deepcopy
from os.path import isfile
from time import perf_counter
from typing import Callable, Optional, Union, Tuple, List
from pathlib import Path

if sys.version_info[1] >= 7:
    import contextlib
else:
    # has backport of nullcontext
    import contextlib2 as contextlib

import numpy as np
import torch
from torch_ema import ExponentialMovingAverage

from nequip.data import (
    DataLoader,
    PartialSampler,
    AtomicData,
    AtomicDataDict,
    AtomicDataset,
)
from nequip.nn import GraphModel
from nequip.utils import (
    Output,
    Config,
    instantiate_from_cls_name,
    instantiate,
    save_file,
    load_file,
    load_callable,
    atomic_write,
    finish_all_writes,
    atomic_write_group,
)
from nequip.utils.versions import check_code_version
from nequip.model import model_from_config
from nequip.utils.config import _GLOBAL_ALL_ASKED_FOR_KEYS
from nequip.utils.misc import get_default_device_name

from .loss import Loss, LossStat
from .metrics import Metrics
from ._key import ABBREV, LOSS_KEY, TRAIN, VALIDATION
from .early_stopping import EarlyStopping


class Trainer:
    """Class to train a model to minimize forces

    This class isolate the logging and callback functions from the training procedure.
    The class instance can be easily save/load for restart;
    There are options to append the old logging file or to restart a new file,
    and options to append old model files or to save in a new path.

    Examples:

    To start a training.

    '''python
    trainer = Trainer(model, learning_rate=1e-2)
    trainer.set_dataset(dataset)
    trainer.train()
    '''

    To load and restart a training.

    '''python
    trainer = Trainer.from_file(filename)
    trainer.set_dataset(dataset)
    trainer.train()
    '''

    To load, slightly revise content and then resume training
    '''python
    dictionary = nequip.utils.savenload.load_file(
            supported_formats=dict(torch=["pt", "pth"]),
            filename=filename,
            enforced_format="torch",
        )
    dictionary["progress"]["stop_arg"] = None
    dictionary["max_epochs"] += 100
    trainer = Trainer.from_dict(
        dictionary, append=False
    )
    trainer.train()
    '''

    For a fresh run, the simulation results will be stored in the 'root/run_name' folder. With
    - "log" : plain text information about the whole training process
    - "metrics_epoch.csv" : txt matrice format (readable by np.loadtxt) with loss/mae from training and validation of each epoch
    - "metrics_batch.csv" : txt matrice format (readable by np.loadtxt) with training loss/mae of each batch
    - "best_model.pth": the best model. save the model when validation mae goes lower
    - "last_model.pth": the last model. save the model every log_epoch_freq epoch
    - "trainer_save.pth": all the training information. The file used for loading and restart

    For restart run, the default set up is to not append to the original folders and files.
    The Output class will automatically build a folder call root/run_name
    If append mode is on, the log file will be appended and the best model and last model will be overwritten.

    More examples can be found in tests/train/test_trainer.py

    Note:
        The data in the dataloader has to be DataLoader and Data in torch_geometric.data

        Only optimizers from torch.optim and schedulers from torch.optim.lr_scheduler
        are supported

        Extra arguments needed by optimizer and scheduler can be directly taken in as
        long as they are exactly the same as the ones listed in the init functions. To
        avoid ambituity, one can also address the argument with "lr_" and "optim_" prefixes
        for the lr_scheduler and optimizer, correspondingly.
        Or save them in a dictionary as "optim_params" and "lr_scheduler_params"

        The priority of parameters for optimizers/schedulers is:

            key < optim_key < optim_params[key]

    For developer,

    - all parameters added to the init function arguments will be automatically
      saved as class attribute with the same name, and saved to the pth file
    - To store and recover new additional attributes, it needs explicit statement in the as_dict and from_dict
    - To check which parameters were actually used for optimizer, scheduler and loaders initialization, please use verbose=debug.
      The screen output will list all the details


    Args:
        model: neural network model

        seed (int): random seed number
        dataset_seed (int): random seed for dataset operations

        loss_coeffs (dict): dictionary to store coefficient and loss functions

        max_epochs (int): maximum number of epochs

        learning_rate (float): initial learning rate
        lr_scheduler_name (str): scheduler name
        lr_scheduler_kwargs (dict): parameters to initialize the scheduler

        optimizer_name (str): name for optimizer
        optim_kwargs (dict): parameters to initialize the optimizer

        batch_size (int): size of each batch
        validation_batch_size (int): batch size for evaluating the model for validation
        shuffle (bool): parameters for dataloader
        n_train (int): # of frames for training
        n_train_per_epoch (optional int): how many frames from `n_train` to use each epoch; see `PartialSampler`. When `None`, all `n_train` frames will be used each epoch.
        n_val (int): # of frames for validation
        exclude_keys (list):  fields from dataset to ignore.
        dataloader_num_workers (int): `num_workers` for the `DataLoader`s
        train_idcs (optional, list):  list of frames to use for training
        val_idcs (list):  list of frames to use for validation
        train_val_split (str):  "random" or "sequential"

        init_callbacks (list): list of callback function at the begining of the training
        end_of_epoch_callbacks (list): list of callback functions at the end of each epoch
        end_of_batch_callbacks (list): list of callback functions at the end of each batch
        end_of_train_callbacks (list): list of callback functions between traing/validation
        final_callbacks (list): list of callback functions at the end of the training

        log_batch_freq (int): frequency to log at the end of a batch
        log_epoch_freq (int): frequency to save at the end of an epoch
        save_checkpoint_freq (int): frequency to save the intermediate checkpoint. no saving when the value is not positive.
        save_ema_checkpoint_freq (int): frequency to save the intermediate ema checkpoint. no saving when the value is not positive.

        verbose (str): verbosity level, i.e. "INFO", "WARNING", "DEBUG". case insensitive

    Additional Attributes:

        init_keys (list): list of parameters needed to reconstruct this instance
        dl_train (DataLoader): training data
        dl_val (DataLoader): test data
        iepoch (int): # of epoches ran
        stop_arg (str): reason why the training stops
        batch_mae (float): the mae of the latest batch
        mae_dict (dict): all loss, mae of the latest validation
        best_metrics (float): current best validation mae
        best_epoch (float): current best epoch
        best_model_path (str): path to save the best model
        last_model_path (str): path to save the latest model
        trainer_save_path (str): path to save the trainer.
             Default is trainer.(date).pth at the current folder


    The pseudocode of the workflow and location of the callback functions

    ```
    init():
        initialize optimizer, schduler and loss function

    train():
       init model
       init_callbacks
       while (not stop):
            training batches
                end_of_batch_callbacks
            end_of_train_callbacks
            validation_batches
            end_of_epoch_callbacks
       final_callbacks
    ```
    """

    stop_keys = ["max_epochs", "early_stopping", "early_stopping_kwargs"]
    object_keys = ["lr_sched", "optim", "ema", "early_stopping_conds"]
    lr_scheduler_module = torch.optim.lr_scheduler
    optim_module = torch.optim

    model: GraphModel

    def __init__(
        self,
        model,
        model_builders: Optional[list] = [],
<<<<<<< HEAD
        device: str = None,
=======
        device: str = get_default_device_name(),
>>>>>>> 3091f1ea
        seed: Optional[int] = None,
        dataset_seed: Optional[int] = None,
        loss_coeffs: Union[dict, str] = AtomicDataDict.TOTAL_ENERGY_KEY,
        train_on_keys: Optional[List[str]] = None,
        metrics_components: Optional[Union[dict, str]] = None,
        metrics_key: str = f"{VALIDATION}_" + ABBREV.get(LOSS_KEY, LOSS_KEY),
        early_stopping_conds: Optional[EarlyStopping] = None,
        early_stopping: Optional[Callable] = None,
        early_stopping_kwargs: Optional[dict] = None,
        max_epochs: int = 1000000,
        learning_rate: float = 1e-2,
        lr_scheduler_name: str = "none",
        lr_scheduler_kwargs: Optional[dict] = None,
        optimizer_name: str = "Adam",
        optimizer_kwargs: Optional[dict] = None,
        max_gradient_norm: float = float("inf"),
        use_ema: bool = False,
        ema_decay: float = 0.999,
        ema_use_num_updates=True,
        exclude_keys: list = [],
        batch_size: int = 5,
        validation_batch_size: int = 5,
        shuffle: bool = True,
        n_train: Optional[int] = None,
        n_train_per_epoch: Optional[int] = None,
        n_val: Optional[int] = None,
        dataloader_num_workers: int = 0,
        train_idcs: Optional[list] = None,
        val_idcs: Optional[list] = None,
        train_val_split: str = "random",
        init_callbacks: list = [],
        end_of_epoch_callbacks: list = [],
        end_of_batch_callbacks: list = [],
        end_of_train_callbacks: list = [],
        final_callbacks: list = [],
        log_batch_freq: int = 100,
        log_epoch_freq: int = 1,
        save_checkpoint_freq: int = -1,
        save_ema_checkpoint_freq: int = -1,
        report_init_validation: bool = True,
        verbose="INFO",
        **kwargs,
    ):
        self._initialized = False
        self.cumulative_wall = 0
        logging.debug("* Initialize Trainer")

        # store all init arguments
        self.model = model

        _local_kwargs = {}
        for key in self.init_keys:
            setattr(self, key, locals()[key])
            _local_kwargs[key] = locals()[key]
            # all init_keys of the Trainer are valid config keys
            _GLOBAL_ALL_ASKED_FOR_KEYS.add(key)

        self.ema = None

        output = Output.get_output(dict(**_local_kwargs, **kwargs))
        self.output = output

        self.logfile = output.open_logfile("log", propagate=True)
        self.epoch_log = output.open_logfile("metrics_epoch.csv", propagate=False)
        self.init_epoch_log = output.open_logfile(
            "metrics_initialization.csv", propagate=False
        )
        self.batch_log = {
            TRAIN: output.open_logfile(
                f"metrics_batch_{ABBREV[TRAIN]}.csv", propagate=False
            ),
            VALIDATION: output.open_logfile(
                f"metrics_batch_{ABBREV[VALIDATION]}.csv", propagate=False
            ),
        }

        # add filenames if not defined
        self.best_model_path = output.generate_file("best_model.pth")
        self.last_model_path = output.generate_file("last_model.pth")
        self.trainer_save_path = output.generate_file("trainer.pth")
        self.config_path = self.output.generate_file("config.yaml")

        if seed is None:
            raise ValueError("seed is required")

        torch.manual_seed(seed)
        np.random.seed(seed)

        self.dataset_rng = torch.Generator()
        self.dataset_rng.manual_seed(dataset_seed if dataset_seed is not None else seed)

        self.logger.info(f"Torch device: {self.device}")
        self.torch_device = torch.device(self.device)

        # sort out all the other parameters
        # for samplers, optimizer and scheduler
        self.kwargs = deepcopy(kwargs)
        self.optimizer_kwargs = deepcopy(optimizer_kwargs)
        self.lr_scheduler_kwargs = deepcopy(lr_scheduler_kwargs)
        self.early_stopping_kwargs = deepcopy(early_stopping_kwargs)

        # initialize training states
        self.best_metrics = float("inf")
        self.best_epoch = 0
        self.iepoch = -1 if self.report_init_validation else 0

        self.loss, _ = instantiate(
            builder=Loss,
            prefix="loss",
            positional_args=dict(coeffs=self.loss_coeffs),
            all_args=self.kwargs,
        )
        self.loss_stat = LossStat(self.loss)

        # what do we train on?
        self.train_on_keys = self.loss.keys
        if train_on_keys is not None:
            assert set(train_on_keys) == set(self.train_on_keys)

        # load all callbacks
        self._init_callbacks = [load_callable(callback) for callback in init_callbacks]
        self._end_of_epoch_callbacks = [
            load_callable(callback) for callback in end_of_epoch_callbacks
        ]
        self._end_of_batch_callbacks = [
            load_callable(callback) for callback in end_of_batch_callbacks
        ]
        self._end_of_train_callbacks = [
            load_callable(callback) for callback in end_of_train_callbacks
        ]
        self._final_callbacks = [
            load_callable(callback) for callback in final_callbacks
        ]

        self.init()

    def init_objects(self):
        # initialize optimizer
        self.optim, self.optimizer_kwargs = instantiate_from_cls_name(
            module=torch.optim,
            class_name=self.optimizer_name,
            prefix="optimizer",
            positional_args=dict(params=self.model.parameters(), lr=self.learning_rate),
            all_args=self.kwargs,
            optional_args=self.optimizer_kwargs,
        )

        self.max_gradient_norm = (
            float(self.max_gradient_norm)
            if self.max_gradient_norm is not None
            else float("inf")
        )

        # initialize scheduler
        assert (
            self.lr_scheduler_name
            in ["CosineAnnealingWarmRestarts", "ReduceLROnPlateau", "none"]
        ) or (
            (len(self.end_of_epoch_callbacks) + len(self.end_of_batch_callbacks)) > 0
        ), f"{self.lr_scheduler_name} cannot be used unless callback functions are defined"
        self.lr_sched = None
        self.lr_scheduler_kwargs = {}
        if self.lr_scheduler_name != "none":
            self.lr_sched, self.lr_scheduler_kwargs = instantiate_from_cls_name(
                module=torch.optim.lr_scheduler,
                class_name=self.lr_scheduler_name,
                prefix="lr_scheduler",
                positional_args=dict(optimizer=self.optim),
                optional_args=self.lr_scheduler_kwargs,
                all_args=self.kwargs,
            )

        # initialize early stopping conditions
        key_mapping, kwargs = instantiate(
            EarlyStopping,
            prefix="early_stopping",
            optional_args=self.early_stopping_kwargs,
            all_args=self.kwargs,
            return_args_only=True,
        )
        n_args = 0
        for key, item in kwargs.items():
            # prepend VALIDATION string if k is not with
            if isinstance(item, dict):
                new_dict = {}
                for k, v in item.items():
                    if (
                        k.lower().startswith(VALIDATION)
                        or k.lower().startswith(TRAIN)
                        or k.lower() in ["lr", "wall", "cumulative_wall"]
                    ):
                        new_dict[k] = item[k]
                    else:
                        new_dict[f"{VALIDATION}_{k}"] = item[k]
                kwargs[key] = new_dict
                n_args += len(new_dict)
        self.early_stopping_conds = EarlyStopping(**kwargs) if n_args > 0 else None

        if self.use_ema and self.ema is None:
            self.ema = ExponentialMovingAverage(
                self.model.parameters(),
                decay=self.ema_decay,
                use_num_updates=self.ema_use_num_updates,
            )

        if hasattr(self.model, "irreps_out"):
            for key in self.train_on_keys:
                if key not in self.model.irreps_out:
                    raise RuntimeError(
                        f"Loss function include fields {key} that are not predicted by the model {self.model.irreps_out}"
                    )

    @property
    def init_keys(self):
        return [
            key
            for key in list(inspect.signature(Trainer.__init__).parameters.keys())
            if key not in (["self", "kwargs", "model"] + Trainer.object_keys)
        ]

    @property
    def params(self):
        return self.as_dict(state_dict=False, training_progress=False, kwargs=False)

    def update_kwargs(self, config):
        self.kwargs.update(
            {key: value for key, value in config.items() if key not in self.init_keys}
        )

    @property
    def logger(self):
        return logging.getLogger(self.logfile)

    @property
    def epoch_logger(self):
        return logging.getLogger(self.epoch_log)

    @property
    def init_epoch_logger(self):
        return logging.getLogger(self.init_epoch_log)

    def as_dict(
        self,
        state_dict: bool = False,
        training_progress: bool = False,
        kwargs: bool = True,
    ):
        """convert instance to a dictionary
        Args:

        state_dict (bool): if True, the state_dicts of the optimizer, lr scheduler, and EMA will be included
        """

        dictionary = {}

        for key in self.init_keys:
            dictionary[key] = getattr(self, key, None)

        if kwargs:
            dictionary.update(getattr(self, "kwargs", {}))

        if state_dict:
            dictionary["state_dict"] = {}
            for key in Trainer.object_keys:
                item = getattr(self, key, None)
                if item is not None:
                    dictionary["state_dict"][key] = item.state_dict()
            dictionary["state_dict"]["rng_state"] = torch.get_rng_state()
            dictionary["state_dict"]["dataset_rng_state"] = self.dataset_rng.get_state()
            if torch.cuda.is_available():
                dictionary["state_dict"]["cuda_rng_state"] = torch.cuda.get_rng_state(
                    device=self.torch_device
                )
            dictionary["state_dict"]["cumulative_wall"] = self.cumulative_wall

        if training_progress:
            dictionary["progress"] = {}
            for key in ["iepoch", "best_epoch"]:
                dictionary["progress"][key] = self.__dict__.get(key, -1)
            dictionary["progress"]["best_metrics"] = self.__dict__.get(
                "best_metrics", float("inf")
            )
            dictionary["progress"]["stop_arg"] = self.__dict__.get("stop_arg", None)

            # TODO: these might not both be available, str defined, but no weights
            dictionary["progress"]["best_model_path"] = self.best_model_path
            dictionary["progress"]["last_model_path"] = self.last_model_path
            dictionary["progress"]["trainer_save_path"] = self.trainer_save_path
            if hasattr(self, "config_save_path"):
                dictionary["progress"]["config_save_path"] = self.config_save_path

        return dictionary

    def save_config(self, blocking: bool = True) -> None:
        save_file(
            item=self.as_dict(state_dict=False, training_progress=False),
            supported_formats=dict(yaml=["yaml"]),
            filename=self.config_path,
            enforced_format=None,
            blocking=blocking,
        )

    def save(self, filename: Optional[str] = None, format=None, blocking: bool = True):
        """save the file as filename

        Args:

        filename (str): name of the file
        format (str): format of the file. yaml and json format will not save the weights.
        """

        if filename is None:
            filename = self.trainer_save_path

        logger = self.logger

        state_dict = (
            True
            if format == "torch"
            or filename.endswith(".pth")
            or filename.endswith(".pt")
            else False
        )

        filename = save_file(
            item=self.as_dict(state_dict=state_dict, training_progress=True),
            supported_formats=dict(torch=["pth", "pt"], yaml=["yaml"], json=["json"]),
            filename=filename,
            enforced_format=format,
            blocking=blocking,
        )
        logger.debug(f"Saved trainer to {filename}")

        self.save_model(self.last_model_path, blocking=blocking)
        logger.debug(f"Saved last model to to {self.last_model_path}")

        return filename

    @classmethod
    def from_file(
        cls, filename: str, format: Optional[str] = None, append: Optional[bool] = None
    ):
        """load a model from file

        Args:

        filename (str): name of the file
        append (bool): if True, append the old model files and append the same logfile
        """

        dictionary = load_file(
            supported_formats=dict(torch=["pth", "pt"], yaml=["yaml"], json=["json"]),
            filename=filename,
            enforced_format=format,
        )
        return cls.from_dict(dictionary, append)

    @classmethod
    def from_dict(cls, dictionary, append: Optional[bool] = None):
        """load model from dictionary

        Args:

        dictionary (dict):
        append (bool): if True, append the old model files and append the same logfile
        """

        dictionary = deepcopy(dictionary)
        check_code_version(dictionary)

        # update the restart and append option
        if append is not None:
            dictionary["append"] = append

        model = None
        iepoch = -1
        if "model" in dictionary:
            model = dictionary.pop("model")
        elif "progress" in dictionary:
            progress = dictionary["progress"]

            # load the model from file
            iepoch = progress["iepoch"]
            if isfile(progress["last_model_path"]):
                load_path = Path(progress["last_model_path"])
                iepoch = progress["iepoch"]
            else:
                raise AttributeError("model weights & bias are not saved")

            model, _ = Trainer.load_model_from_training_session(
                traindir=load_path.parent,
                model_name=load_path.name,
                config_dictionary=dictionary,
            )
            logging.debug(f"Reload the model from {load_path}")

            dictionary.pop("progress")

        state_dict = dictionary.pop("state_dict", None)

        trainer = cls(model=model, **dictionary)

        if state_dict is not None and trainer.model is not None:
            logging.debug("Reload optimizer and scheduler states")
            for key in Trainer.object_keys:
                item = getattr(trainer, key, None)
                if item is not None:
                    item.load_state_dict(state_dict[key])
            trainer._initialized = True
            trainer.cumulative_wall = state_dict["cumulative_wall"]

            torch.set_rng_state(state_dict["rng_state"])
            trainer.dataset_rng.set_state(state_dict["dataset_rng_state"])
            if torch.cuda.is_available():
                torch.cuda.set_rng_state(state_dict["cuda_rng_state"])

        if "progress" in dictionary:
            trainer.best_metrics = progress["best_metrics"]
            trainer.best_epoch = progress["best_epoch"]
            stop_arg = progress.pop("stop_arg", None)
        else:
            trainer.best_metrics = float("inf")
            trainer.best_epoch = 0
            stop_arg = None
        trainer.iepoch = iepoch

        # final sanity check
        if trainer.stop_cond:
            raise RuntimeError(
                f"The previous run has properly stopped with {stop_arg}."
                "Please either increase the max_epoch or change early stop criteria"
            )

        return trainer

    @staticmethod
    def load_model_from_training_session(
        traindir,
        model_name="best_model.pth",
        device="cpu",
        config_dictionary: Optional[dict] = None,
    ) -> Tuple[torch.nn.Module, Config]:
        """Load a model from a training session.

        Note that this uses ``model_from_config`` internally and is thus not thread safe.

        Args:
            traindir: the training session
            model_name: which checkpoint to load; defaults to ``best_model.pth``
            device: target device to load to, defaults to ``cpu``
            config_dictionary: optionally use this config instead of ``traindir/config.yaml``

        Returns:
            (model, config)
        """
        traindir = str(traindir)
        model_name = str(model_name)

        if config_dictionary is not None:
            config = Config.from_dict(config_dictionary)
        else:
            config = Config.from_file(traindir + "/config.yaml")

        # model_from_config takes care of dtypes already
        model = model_from_config(
            config=config,
            initialize=False,
        )
        model.to(device=torch.device(device))
        model_state_dict = torch.load(traindir + "/" + model_name, map_location=device)
        model.load_state_dict(model_state_dict)

        return model, config

    def init(self):
        """initialize optimizer"""
        if self.model is None:
            return
        assert isinstance(self.model, GraphModel)

        self.model.to(self.torch_device)

        self.num_weights = sum(p.numel() for p in self.model.parameters())
        self.logger.info(f"Number of weights: {self.num_weights}")
        self.logger.info(
            f"Number of trainable weights: {sum(p.numel() for p in self.model.parameters() if p.requires_grad)}"
        )

        self.init_objects()

        self._initialized = True
        self.cumulative_wall = 0

    def init_metrics(self):
        if self.metrics_components is None:
            self.metrics_components = []
            for key, func in self.loss.funcs.items():
                params = {
                    "PerSpecies": type(func).__name__.lower().startswith("perspecies"),
                }
                self.metrics_components.append((key, "mae", params))
                self.metrics_components.append((key, "rmse", params))

        self.metrics, _ = instantiate(
            builder=Metrics,
            prefix="metrics",
            positional_args=dict(components=self.metrics_components),
            all_args=self.kwargs,
        )

        if not (
            self.metrics_key.lower().startswith(VALIDATION)
            or self.metrics_key.lower().startswith(TRAIN)
        ):
            raise RuntimeError(
                f"metrics_key should start with either {VALIDATION} or {TRAIN}"
            )
        if self.report_init_validation and self.metrics_key.lower().startswith(TRAIN):
            raise RuntimeError(
                f"metrics_key may not start with {TRAIN} when report_init_validation=True"
            )

    def train(self):

        """Training"""
        if getattr(self, "dl_train", None) is None:
            raise RuntimeError("You must call `set_dataset()` before calling `train()`")
        if not self._initialized:
            self.init()

        for callback in self._init_callbacks:
            callback(self)

        self.init_log()
        self.wall = perf_counter()
        self.previous_cumulative_wall = self.cumulative_wall

        with atomic_write_group():
            if self.iepoch == -1:
                self.save()
            if self.iepoch in [-1, 0]:
                self.save_config()

        self.init_metrics()

        if getattr(self, "_post_init_callback", None) is not None:
            self._post_init_callback()

        while not self.stop_cond:

            self.epoch_step()
            self.end_of_epoch_save()

        for callback in self._final_callbacks:
            callback(self)

        self.final_log()

        self.save()
        finish_all_writes()

    def batch_step(self, data, validation=False):
        # no need to have gradients from old steps taking up memory
        self.optim.zero_grad(set_to_none=True)

        if validation:
            self.model.eval()
        else:
            self.model.train()

        # Do any target rescaling
        data = data.to(self.torch_device)
        data = AtomicData.to_AtomicDataDict(data)

        # this will normalize the targets
        # in both validation and train we want targets normalized _for the loss_
        data_for_loss = self.model.unscale(data, force_process=True)

        # Run model
        # We make a shallow copy of the input dict in case the model modifies it
        out = self.model(data_for_loss)

        # If we're in evaluation mode (i.e. validation), then
        # data_for_loss's target prop is unnormalized, and out's has been rescaled to be in the same units
        # If we're in training, data_for_loss's target prop has been normalized, and out's hasn't been touched, so they're both in normalized units
        # Note that either way all normalization was handled internally by GraphModel via RescaleOutput

        if not validation:
            # Actually do an optimization step, since we're training:
            loss, loss_contrib = self.loss(pred=out, ref=data_for_loss)
            # see https://pytorch.org/tutorials/recipes/recipes/tuning_guide.html#use-parameter-grad-none-instead-of-model-zero-grad-or-optimizer-zero-grad
            self.optim.zero_grad(set_to_none=True)
            loss.backward()

            # See https://stackoverflow.com/a/56069467
            # Has to happen after .backward() so there are grads to clip
            if self.max_gradient_norm < float("inf"):
                torch.nn.utils.clip_grad_norm_(
                    self.model.parameters(), self.max_gradient_norm
                )

            self.optim.step()

            if self.use_ema:
                self.ema.update()

            if self.lr_scheduler_name == "CosineAnnealingWarmRestarts":
                self.lr_sched.step(self.iepoch + self.ibatch / self.n_batches)

        with torch.no_grad():
            if validation:
                # loss function always needs to be in normalized unit
                normalized_units_out = self.model.unscale(out, force_process=True)
                # data_for_loss is always forced into normalized units
                loss, loss_contrib = self.loss(
                    pred=normalized_units_out, ref=data_for_loss
                )
                del normalized_units_out
                # everything else is already in real units for metrics, so do nothing
            else:
                # If we are in training mode, we need to bring the prediction
                # into real units for metrics
                out = self.model.scale(out, force_process=True)

            # save metrics stats
            self.batch_losses = self.loss_stat(loss, loss_contrib)
            # in validation mode, reference data is in real units and the network scales
            # out to be in real units interally.
            # in training mode, reference data is still in real units, and we rescaled
            # network predicted out to be in real units right above
            # thus, we get metrics in real units always:
            self.batch_metrics = self.metrics(pred=out, ref=data)

    @property
    def stop_cond(self):
        """kill the training early"""

        if self.early_stopping_conds is not None and hasattr(self, "mae_dict"):
            early_stop, early_stop_args, debug_args = self.early_stopping_conds(
                self.mae_dict
            )
            if debug_args is not None:
                self.logger.debug(debug_args)
            if early_stop:
                self.stop_arg = early_stop_args
                return True

        if self.iepoch >= self.max_epochs:
            self.stop_arg = "max epochs"
            return True

        return False

    def reset_metrics(self):
        self.loss_stat.reset()
        self.loss_stat.to(self.torch_device)
        self.metrics.reset()
        self.metrics.to(self.torch_device)

    def epoch_step(self):

        dataloaders = {TRAIN: self.dl_train, VALIDATION: self.dl_val}
        categories = [TRAIN, VALIDATION] if self.iepoch >= 0 else [VALIDATION]
        dataloaders = [
            dataloaders[c] for c in categories
        ]  # get the right dataloaders for the catagories we actually run
        if TRAIN in categories:
            # We have to step the sampler so it knows what epoch it is
            self.dl_train_sampler.step_epoch(self.iepoch)

        self.metrics_dict = {}
        self.loss_dict = {}

        for category, dataset in zip(categories, dataloaders):
            if category == VALIDATION and self.use_ema:
                cm = self.ema.average_parameters()
            else:
                cm = contextlib.nullcontext()

            with cm:
                self.reset_metrics()
                self.n_batches = len(dataset)
                for self.ibatch, batch in enumerate(dataset):
                    self.batch_step(
                        data=batch,
                        validation=(category == VALIDATION),
                    )
                    self.end_of_batch_log(batch_type=category)
                    for callback in self._end_of_batch_callbacks:
                        callback(self)
                self.metrics_dict[category] = self.metrics.current_result()
                self.loss_dict[category] = self.loss_stat.current_result()

                if category == TRAIN:
                    for callback in self._end_of_train_callbacks:
                        callback(self)

        self.iepoch += 1

        self.end_of_epoch_log()

        # if the iepoch for the past epoch was -1, it will now be 0
        # for -1 (report_init_validation: True) we aren't training, so it's wrong
        # to step the LR scheduler even if it will have no effect with this particular
        # scheduler at the beginning of training.
        if self.iepoch > 0 and self.lr_scheduler_name == "ReduceLROnPlateau":
            self.lr_sched.step(metrics=self.mae_dict[self.metrics_key])

        for callback in self._end_of_epoch_callbacks:
            callback(self)

    def end_of_batch_log(self, batch_type: str):
        """
        store all the loss/mae of each batch
        """

        mat_str = f"{self.iepoch+1:5d}, {self.ibatch+1:5d}"
        log_str = f"  {self.iepoch+1:5d} {self.ibatch+1:5d}"

        header = "epoch, batch"
        log_header = "# Epoch batch"

        # print and store loss value
        for name, value in self.batch_losses.items():
            mat_str += f", {value:16.5g}"
            header += f", {name}"
            log_str += f" {value:12.3g}"
            log_header += f" {name:>12.12}"

        # append details from metrics
        metrics, skip_keys = self.metrics.flatten_metrics(
            metrics=self.batch_metrics,
            type_names=self.dataset_train.type_mapper.type_names,
        )
        for key, value in metrics.items():

            mat_str += f", {value:16.5g}"
            header += f", {key}"
            if key not in skip_keys:
                log_str += f" {value:12.3g}"
                log_header += f" {key:>12.12}"

        batch_logger = logging.getLogger(self.batch_log[batch_type])

        if self.ibatch == 0:
            self.logger.info("")
            self.logger.info(f"{batch_type}")
            self.logger.info(log_header)
            init_step = -1 if self.report_init_validation else 0
            if (self.iepoch == init_step and batch_type == VALIDATION) or (
                self.iepoch == 0 and batch_type == TRAIN
            ):
                batch_logger.info(header)

        batch_logger.info(mat_str)
        if (self.ibatch + 1) % self.log_batch_freq == 0 or (
            self.ibatch + 1
        ) == self.n_batches:
            self.logger.info(log_str)

    def end_of_epoch_save(self):
        """
        save model and trainer details
        """
        with atomic_write_group():
            current_metrics = self.mae_dict[self.metrics_key]
            if current_metrics < self.best_metrics:
                self.best_metrics = current_metrics
                self.best_epoch = self.iepoch

                self.save_ema_model(self.best_model_path, blocking=False)

                self.logger.info(
                    f"! Best model {self.best_epoch:8d} {self.best_metrics:8.3f}"
                )

            if (self.iepoch + 1) % self.log_epoch_freq == 0:
                self.save(blocking=False)

            if (
                self.save_checkpoint_freq > 0
                and (self.iepoch + 1) % self.save_checkpoint_freq == 0
            ):
                ckpt_path = self.output.generate_file(f"ckpt{self.iepoch+1}.pth")
                self.save_model(ckpt_path, blocking=False)

            if (
                self.save_ema_checkpoint_freq > 0
                and (self.iepoch + 1) % self.save_ema_checkpoint_freq == 0
            ):
                ckpt_path = self.output.generate_file(f"ckpt_ema_{self.iepoch+1}.pth")
                self.save_ema_model(ckpt_path, blocking=False)

    def save_ema_model(self, path, blocking: bool = True):

        if self.use_ema:
            # If using EMA, store the EMA validation model
            # that gave us the good val metrics that made the model "best"
            # in the first place
            cm = self.ema.average_parameters()
        else:
            # otherwise, do nothing
            cm = contextlib.nullcontext()

        with cm:
            self.save_model(path, blocking=blocking)

    def save_model(self, path, blocking: bool = True):
        with atomic_write(path, blocking=blocking, binary=True) as write_to:
            torch.save(self.model.state_dict(), write_to)

    def init_log(self):
        if self.iepoch > 0:
            self.logger.info("! Restarting training ...")
        else:
            self.logger.info("! Starting training ...")

    def final_log(self):

        self.logger.info(f"! Stop training: {self.stop_arg}")
        wall = perf_counter() - self.wall
        self.cumulative_wall = wall + self.previous_cumulative_wall
        self.logger.info(f"Wall time: {wall}")
        self.logger.info(f"Cumulative wall time: {self.cumulative_wall}")

    def end_of_epoch_log(self):
        """
        log validation details at the end of each epoch
        """

        lr = self.optim.param_groups[0]["lr"]
        wall = perf_counter() - self.wall
        self.cumulative_wall = wall + self.previous_cumulative_wall
        self.mae_dict = dict(
            LR=lr,
            epoch=self.iepoch,
            wall=wall,
            cumulative_wall=self.cumulative_wall,
        )

        header = "epoch, wall, LR"

        categories = [TRAIN, VALIDATION] if self.iepoch > 0 else [VALIDATION]
        log_header = {}
        log_str = {}

        strings = ["Epoch", "wal", "LR"]
        mat_str = f"{self.iepoch:10d}, {wall:8.3f}, {lr:8.3g}"
        for cat in categories:
            log_header[cat] = "# "
            log_header[cat] += " ".join([f"{s:>8s}" for s in strings])
            log_str[cat] = f"{self.iepoch:10d} {wall:8.3f} {lr:8.3g}"

        for category in categories:

            met, skip_keys = self.metrics.flatten_metrics(
                metrics=self.metrics_dict[category],
                type_names=self.dataset_train.type_mapper.type_names,
            )

            # append details from loss
            for key, value in self.loss_dict[category].items():
                mat_str += f", {value:16.5g}"
                header += f",{category}_{key}"
                log_str[category] += f" {value:12.3g}"
                log_header[category] += f" {key:>12.12}"
                self.mae_dict[f"{category}_{key}"] = value

            # append details from metrics
            for key, value in met.items():
                mat_str += f", {value:12.3g}"
                header += f",{category}_{key}"
                if key not in skip_keys:
                    log_str[category] += f" {value:12.3g}"
                    log_header[category] += f" {key:>12.12}"
                self.mae_dict[f"{category}_{key}"] = value

        if self.iepoch == 0:
            self.init_epoch_logger.info(header)
            self.init_epoch_logger.info(mat_str)
        elif self.iepoch == 1:
            self.epoch_logger.info(header)

        if self.iepoch > 0:
            self.epoch_logger.info(mat_str)

        if self.iepoch > 0:
            self.logger.info("\n\n  Train      " + log_header[TRAIN])
            self.logger.info("! Train      " + log_str[TRAIN])
            self.logger.info("! Validation " + log_str[VALIDATION])
        else:
            self.logger.info("\n\n  Initialization     " + log_header[VALIDATION])
            self.logger.info("! Initial Validation " + log_str[VALIDATION])

        wall = perf_counter() - self.wall
        self.logger.info(f"Wall time: {wall}")

    def __del__(self):

        if not self._initialized:
            return

        logger = self.logger
        for hdl in logger.handlers:
            hdl.flush()
            hdl.close()
        logger.handlers = []

        for i in range(len(logger.handlers)):
            logger.handlers.pop()

    def set_dataset(
        self,
        dataset: AtomicDataset,
        validation_dataset: Optional[AtomicDataset] = None,
    ) -> None:
        """Set the dataset(s) used by this trainer.

        Training and validation datasets will be sampled from
        them in accordance with the trainer's parameters.

        If only one dataset is provided, the train and validation
        datasets will both be sampled from it. Otherwise, if
        `validation_dataset` is provided, it will be used.
        """

        if self.train_idcs is None or self.val_idcs is None:
            if validation_dataset is None:
                # Sample both from `dataset`:
                total_n = len(dataset)
                if (self.n_train + self.n_val) > total_n:
                    raise ValueError(
                        "too little data for training and validation. please reduce n_train and n_val"
                    )

                if self.train_val_split == "random":
                    idcs = torch.randperm(total_n, generator=self.dataset_rng)
                elif self.train_val_split == "sequential":
                    idcs = torch.arange(total_n)
                else:
                    raise NotImplementedError(
                        f"splitting mode {self.train_val_split} not implemented"
                    )

                self.train_idcs = idcs[: self.n_train]
                self.val_idcs = idcs[self.n_train : self.n_train + self.n_val]
            else:
                if self.n_train > len(dataset):
                    raise ValueError("Not enough data in dataset for requested n_train")
                if self.n_val > len(validation_dataset):
                    raise ValueError(
                        "Not enough data in validation dataset for requested n_val"
                    )
                if self.train_val_split == "random":
                    self.train_idcs = torch.randperm(
                        len(dataset), generator=self.dataset_rng
                    )[: self.n_train]
                    self.val_idcs = torch.randperm(
                        len(validation_dataset), generator=self.dataset_rng
                    )[: self.n_val]
                elif self.train_val_split == "sequential":
                    self.train_idcs = torch.arange(self.n_train)
                    self.val_idcs = torch.arange(self.n_val)
                else:
                    raise NotImplementedError(
                        f"splitting mode {self.train_val_split} not implemented"
                    )

        if validation_dataset is None:
            validation_dataset = dataset

        # torch_geometric datasets inherantly support subsets using `index_select`
        self.dataset_train = dataset.index_select(self.train_idcs)
        self.dataset_val = validation_dataset.index_select(self.val_idcs)

        # based on recommendations from
        # https://pytorch.org/tutorials/recipes/recipes/tuning_guide.html#enable-async-data-loading-and-augmentation
        dl_kwargs = dict(
            exclude_keys=self.exclude_keys,
            num_workers=self.dataloader_num_workers,
            # keep stuff around in memory
            persistent_workers=(
                self.dataloader_num_workers > 0 and self.max_epochs > 1
            ),
            # PyTorch recommends this for GPU since it makes copies much faster
            pin_memory=(self.torch_device != torch.device("cpu")),
            # avoid getting stuck
            timeout=(10 if self.dataloader_num_workers > 0 else 0),
            # use the right randomness
            generator=self.dataset_rng,
        )
        if self.n_train_per_epoch is not None:
            assert self.n_train_per_epoch % self.batch_size == 0
        self.dl_train_sampler = PartialSampler(
            data_source=self.dataset_train,
            # training should shuffle (if enabled)
            shuffle=self.shuffle,
            # if n_train_per_epoch is None (default), it's set to len(self.dataset_train) == n_train
            # i.e. use all `n_train` frames each epoch
            num_samples_per_epoch=self.n_train_per_epoch,
            generator=self.dataset_rng,
        )
        self.dl_train = DataLoader(
            dataset=self.dataset_train,
            batch_size=self.batch_size,
            sampler=self.dl_train_sampler,
            **dl_kwargs,
        )
        # validation, on the other hand, shouldn't shuffle
        # we still pass the generator just to be safe
        self.dl_val = DataLoader(
            dataset=self.dataset_val,
            batch_size=self.validation_batch_size,
            **dl_kwargs,
        )<|MERGE_RESOLUTION|>--- conflicted
+++ resolved
@@ -226,11 +226,7 @@
         self,
         model,
         model_builders: Optional[list] = [],
-<<<<<<< HEAD
-        device: str = None,
-=======
         device: str = get_default_device_name(),
->>>>>>> 3091f1ea
         seed: Optional[int] = None,
         dataset_seed: Optional[int] = None,
         loss_coeffs: Union[dict, str] = AtomicDataDict.TOTAL_ENERGY_KEY,
