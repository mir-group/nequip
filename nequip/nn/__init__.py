--- conflicted
+++ resolved
@@ -1,12 +1,6 @@
-<<<<<<< HEAD
-from ._graph_mixin import GraphModuleMixin, SequentialGraphNetwork  # noqa: F401
-from ._graph_model import GraphModel  # noqa: F401
-from ._atomwise import (  # noqa: F401
-=======
 from ._graph_mixin import GraphModuleMixin, SequentialGraphNetwork
 from ._graph_model import GraphModel
 from ._atomwise import (
->>>>>>> 8058ad85
     AtomwiseOperation,
     AtomwiseReduce,
     AtomwiseLinear,
