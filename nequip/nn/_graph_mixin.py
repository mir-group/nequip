--- conflicted
+++ resolved
@@ -295,11 +295,7 @@
             insert_location = after
         else:
             insert_location = before
-<<<<<<< HEAD
-        idx = list(self._modules.keys()).index(insert_location)-1
-=======
         idx = list(self._modules.keys()).index(insert_location) - 1
->>>>>>> 278a60b2
         if before is None:
             idx += 1
         instance, _ = instantiate(
