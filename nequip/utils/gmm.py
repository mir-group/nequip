from typing import Optional, Union

import math
import torch
import numpy as np
from sklearn import mixture
from e3nn.util.jit import compile_mode


@torch.jit.script
def _compute_log_det_cholesky(
    matrix_chol: torch.Tensor, covariance_type: str, n_features: int
):
    """Compute the log-det of the cholesky decomposition of matrices."""

    assert covariance_type in ("full",)
    n_components = matrix_chol.size(dim=0)

    # https://github.com/scikit-learn/scikit-learn/blob/d9cfe3f6b1c58dd253dc87cb676ce5171ff1f8a1/sklearn/mixture/_gaussian_mixture.py#L379
    log_det_chol = torch.sum(
        torch.log(matrix_chol.view(n_components, -1)[:, :: n_features + 1]), dim=1
    )

    return log_det_chol


@torch.jit.script
def _estimate_log_gaussian_prob(
    X: torch.Tensor,
    means: torch.Tensor,
    precisions_chol: torch.Tensor,
    covariance_type: str,
):
    """Estimate the log Gaussian probability."""

    assert covariance_type in ("full",)
    n_features = X.size(dim=1)
<<<<<<< HEAD
=======

    # det(precision_chol) = -0.5 * det(precision)
>>>>>>> 413f9112
    log_det = _compute_log_det_cholesky(precisions_chol, covariance_type, n_features)

    # dim(X) = [n_sample, n_feature]
    # dim(precisions_chol) = [n_component, n_feature, n_feature]
    # [n_sample, 1, n_feature] - [1, n_component, n_feature] = [n_sample, n_component, n_feature]
    # dim(X_centered) = [n_sample, n_component, n_feature]
    X_centered = X.unsqueeze(-2) - means.unsqueeze(0)
    log_prob = (
        torch.einsum("zci,cij->zcj", X_centered, precisions_chol).square().sum(dim=-1)
    )

    # TODO: change comment from sklearn
    # Since we are using the precision of the Cholesky decomposition,
    # `-0.5 * log_det` becomes `+ log_det`
    return -0.5 * (n_features * math.log(2 * math.pi) + log_prob) + log_det


@compile_mode("script")
class GaussianMixture(torch.nn.Module):
    """Calculate NLL of samples under a Gaussian Mixture Model (GMM).

    Supports fitting the GMM outside of PyTorch using `sklearn`.
    """

    covariance_type: str
    n_components: int
    n_features: int
    seed: int

    def __init__(
        self,
        n_components: Optional[int],
        n_features: int,
        covariance_type: str = "full",
    ):
        super(GaussianMixture, self).__init__()
        assert covariance_type in ("full",)
        self.covariance_type = covariance_type
        self.n_components = n_components
        self.n_features = n_features

        self.register_buffer("means", torch.Tensor())
        self.register_buffer("weights", torch.Tensor())
        self.register_buffer("covariances", torch.Tensor())
        self.register_buffer("precisions_cholesky", torch.Tensor())

    @torch.jit.export
    def is_fit(self) -> bool:
        return self.weights.numel() != 0

    def forward(self, X: torch.Tensor) -> torch.Tensor:
        """Compute the NLL of samples ``X`` under the GMM."""

        # Check if model has been fitted
        assert self.is_fit()

        # TODO: testing
        estimated_log_probs = _estimate_log_gaussian_prob(
            X, self.means, self.precisions_cholesky, self.covariance_type
        )

        estimated_weights = torch.log(self.weights)

        return torch.logsumexp(estimated_log_probs + estimated_weights, dim=1)

    @torch.jit.unused
    def fit(
        self,
        X: torch.Tensor,
        max_components: int = 50,
        rng: Optional[Union[torch.Generator, int]] = None,
    ) -> None:
        """Fit the GMM to the samples `X` using sklearn."""
        # TODO: if n_components is None, use the BIC; else just use provided n_components
        #       in the BIC case, make sure to set it to an int of the final n_components
        # TODO: fit with sklearn and set this objects buffers from sklearn values
        # Set number of n_components if given, otherwise use the BIC

        # if RNG is an int, just use it as a seed;
        # if RNG is None, use the current torch random state;
        # if RNG is a torch.Generator, use that to generate an int seed for sklearn
        # this way, this is by default seeded by torch without setting the numpy or sklearn seeds
        random_state = (
            rng
            if isinstance(rng, int)
            else torch.randint(2**16, (1,), generator=rng).item()
        )
        if not self.n_components:
            components = range(1, max_components)
            gmms = [
                mixture.GaussianMixture(
                    n_components=n, covariance_type="full", random_state=random_state
                )
                for n in components
            ]
            bics = [model.fit(X).bic(X) for model in gmms]
            self.n_components = np.argmin(bics)

        # Fit GMM
        gmm = mixture.GaussianMixture(
            n_components=self.n_components,
            covariance_type=self.covariance_type,
            random_state=random_state,
        )
        gmm.fit(X)

        # Save info from GMM into the register buffers
        self.register_buffer("means", torch.from_numpy(gmm.means_))
        self.register_buffer("weights", torch.from_numpy(gmm.weights_))
        self.register_buffer("covariances", torch.from_numpy(gmm.covariances_))
        self.register_buffer(
            "precisions_cholesky", torch.from_numpy(gmm.precisions_cholesky_)
        )<|MERGE_RESOLUTION|>--- conflicted
+++ resolved
@@ -35,11 +35,8 @@
 
     assert covariance_type in ("full",)
     n_features = X.size(dim=1)
-<<<<<<< HEAD
-=======
 
     # det(precision_chol) = -0.5 * det(precision)
->>>>>>> 413f9112
     log_det = _compute_log_det_cholesky(precisions_chol, covariance_type, n_features)
 
     # dim(X) = [n_sample, n_feature]
