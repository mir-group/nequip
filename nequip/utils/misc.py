--- conflicted
+++ resolved
@@ -16,13 +16,10 @@
     return {torch.float32: "float32", torch.float64: "float64"}[name]
 
 
-<<<<<<< HEAD
-=======
 def get_default_device_name() -> str:
     return "cuda" if torch.cuda.is_available() else "cpu"
 
 
->>>>>>> 8058ad85
 @contextlib.contextmanager
 def torch_default_dtype(dtype):
     """Set `torch.get_default_dtype()` for the duration of a with block, cleaning up with a `finally`.
