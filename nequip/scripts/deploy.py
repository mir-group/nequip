import sys

if sys.version_info[1] >= 8:
    from typing import Final, Optional
else:
    from typing_extensions import Final, Optional
from typing import Tuple, Dict, Union
import argparse
import pathlib
import logging
import yaml
import itertools
import packaging.version
import warnings

# This is a weird hack to avoid Intel MKL issues on the cluster when this is called as a subprocess of a process that has itself initialized PyTorch.
# Since numpy gets imported later anyway for dataset stuff, this shouldn't affect performance.
import numpy as np  # noqa: F401

import torch

from e3nn.util.jit import script

from nequip.model import model_from_config
from nequip.data import dataset_from_config
from nequip.utils import Config
from nequip.utils.versions import check_code_version, get_current_code_versions
from nequip.scripts.train import default_config
from nequip.utils.misc import dtype_to_name
from nequip.utils._global_options import _set_global_options

CONFIG_KEY: Final[str] = "config"
NEQUIP_VERSION_KEY: Final[str] = "nequip_version"
TORCH_VERSION_KEY: Final[str] = "torch_version"
E3NN_VERSION_KEY: Final[str] = "e3nn_version"
CODE_COMMITS_KEY: Final[str] = "code_commits"
R_MAX_KEY: Final[str] = "r_max"
N_SPECIES_KEY: Final[str] = "n_species"
TYPE_NAMES_KEY: Final[str] = "type_names"
JIT_BAILOUT_KEY: Final[str] = "_jit_bailout_depth"
JIT_FUSION_STRATEGY: Final[str] = "_jit_fusion_strategy"
TF32_KEY: Final[str] = "allow_tf32"
DEFAULT_DTYPE_KEY: Final[str] = "default_dtype"
MODEL_DTYPE_KEY: Final[str] = "model_dtype"

_ALL_METADATA_KEYS = [
    CONFIG_KEY,
    NEQUIP_VERSION_KEY,
    TORCH_VERSION_KEY,
    E3NN_VERSION_KEY,
    R_MAX_KEY,
    N_SPECIES_KEY,
    TYPE_NAMES_KEY,
    JIT_BAILOUT_KEY,
    JIT_FUSION_STRATEGY,
    TF32_KEY,
    DEFAULT_DTYPE_KEY,
    MODEL_DTYPE_KEY,
]


def _register_metadata_key(key: str) -> None:
    _ALL_METADATA_KEYS.append(key)


_current_metadata: Optional[dict] = None


def _set_deploy_metadata(key: str, value) -> None:
    # TODO: not thread safe but who cares?
    global _current_metadata
    if _current_metadata is None:
        pass  # not deploying right now
    elif key in _current_metadata:
        raise RuntimeError(f"{key} already set in the deployment metadata")
    else:
        _current_metadata[key] = value


def _compile_for_deploy(model):
    model.eval()

    if not isinstance(model, torch.jit.ScriptModule):
        model = script(model)

    return model


def load_deployed_model(
    model_path: Union[pathlib.Path, str],
    device: Union[str, torch.device] = "cpu",
    freeze: bool = True,
    set_global_options: Union[str, bool] = "warn",
) -> Tuple[torch.jit.ScriptModule, Dict[str, str]]:
    r"""Load a deployed model.

    Args:
        model_path: the path to the deployed model's ``.pth`` file.

    Returns:
        model, metadata dictionary
    """
    metadata = {k: "" for k in _ALL_METADATA_KEYS}
    try:
        model = torch.jit.load(model_path, map_location=device, _extra_files=metadata)
    except RuntimeError as e:
        raise ValueError(
            f"{model_path} does not seem to be a deployed NequIP model file. Did you forget to deploy it using `nequip-deploy`? \n\n(Underlying error: {e})"
        )
    # Confirm nequip made it
    if metadata[NEQUIP_VERSION_KEY] == "":
        raise ValueError(
            f"{model_path} does not seem to be a deployed NequIP model file"
        )
    # Confirm its TorchScript
    assert isinstance(model, torch.jit.ScriptModule)
    # Make sure we're in eval mode
    model.eval()
    # Freeze on load:
    if freeze and hasattr(model, "training"):
        # hasattr is how torch checks whether model is unfrozen
        # only freeze if already unfrozen
        model = torch.jit.freeze(model)
    # Everything we store right now is ASCII, so decode for printing
    metadata = {k: v.decode("ascii") for k, v in metadata.items()}
    # Update metadata for backward compatibility
    if metadata[DEFAULT_DTYPE_KEY] == "":
        # Default and model go together
        assert metadata[MODEL_DTYPE_KEY] == ""
        # If there isn't a dtype, it should be older than 0.6.0:
        assert packaging.version.parse(
            metadata[NEQUIP_VERSION_KEY]
        ) < packaging.version.parse("0.6.0")
        # i.e. no value due to L85 above
        # The old pre-0.6.0 defaults:
        metadata[DEFAULT_DTYPE_KEY] = "float32"
        metadata[MODEL_DTYPE_KEY] = "float32"
        warnings.warn(
            "Models deployed before v0.6.0 don't contain information about their default_dtype or model_dtype; assuming the old default of float32 for both, but this might not be right if you had explicitly set default_dtype=float64."
        )

    # Set up global settings:
    assert set_global_options in (True, False, "warn")
    if set_global_options:
        global_config_dict = {}
        global_config_dict["allow_tf32"] = bool(int(metadata[TF32_KEY]))
        global_config_dict["default_dtype"] = str(metadata[DEFAULT_DTYPE_KEY])
        # JIT strategy
        strategy = metadata.get(JIT_FUSION_STRATEGY, "")
        if strategy != "":
            strategy = [e.split(",") for e in strategy.split(";")]
            strategy = [(e[0], int(e[1])) for e in strategy]
        else:
            strategy = default_config[JIT_FUSION_STRATEGY]
        global_config_dict["_jit_fusion_strategy"] = strategy
        # JIT bailout
        # _set_global_options will check torch version
        jit_bailout: int = metadata.get(JIT_BAILOUT_KEY, "")
        if jit_bailout == "":
            jit_bailout = default_config[JIT_BAILOUT_KEY]
        jit_bailout = int(jit_bailout)
        global_config_dict["_jit_bailout_depth"] = jit_bailout
        # call to actually set the global options
        _set_global_options(
            global_config_dict,
            warn_on_override=set_global_options == "warn",
        )
    return model, metadata


def main(args=None):
    parser = argparse.ArgumentParser(
        description="Deploy and view information about previously deployed NequIP models."
    )
    # backward compat for 3.6
    if sys.version_info[1] > 6:
        required = {"required": True}
    else:
        required = {}
    parser.add_argument("--verbose", help="log level", default="INFO", type=str)
    subparsers = parser.add_subparsers(dest="command", title="commands", **required)
    info_parser = subparsers.add_parser(
        "info", help="Get information from a deployed model file"
    )
    info_parser.add_argument(
        "model_path",
        help="Path to a deployed model file.",
        type=pathlib.Path,
    )
    info_parser.add_argument(
        "--print-config",
        help="Print the full config of the model.",
        action="store_true",
    )

    build_parser = subparsers.add_parser("build", help="Build a deployment model")
    build_parser.add_argument(
        "--model",
        help="Path to a YAML file defining a model to deploy. Unless you know why you need to, do not use this option.",
        type=pathlib.Path,
    )
    build_parser.add_argument(
        "--train-dir",
        help="Path to a working directory from a training session to deploy.",
        type=pathlib.Path,
    )
    build_parser.add_argument(
        "--checkpoint",
        help="Which model checkpoint from --train-dir to deploy. Defaults to `best_model.pth`. If --train-dir is provided, this is a relative path;  if --model is provided instead, this is an absolute path.",
        type=str,
        default=None,
    )
    build_parser.add_argument(
        "--override",
        help="Override top-level configuration keys from the `--train-dir`/`--model`'s config YAML file.  This should be a valid YAML string. Unless you know why you need to, do not use this option.",
        type=str,
        default=None,
    )
    build_parser.add_argument(
        "--using-dataset",
        help="Allow model builders to use a dataset during deployment. By default uses the training dataset, but can point to a YAML file for another dataset.",
        type=pathlib.Path,
        const=True,
        nargs="?",
    )
    build_parser.add_argument(
        "out_file",
        help="Output file for deployed model.",
        type=pathlib.Path,
    )

    args = parser.parse_args(args=args)

    logging.basicConfig(level=getattr(logging, args.verbose.upper()))

    if args.command == "info":
        model, metadata = load_deployed_model(
            args.model_path, set_global_options=False, freeze=False
        )
        config = metadata.pop(CONFIG_KEY)
        if args.print_config:
            print(config)
        else:
            metadata_str = "\n".join("  %s: %s" % e for e in metadata.items())
            logging.info(f"Loaded TorchScript model with metadata:\n{metadata_str}\n")
            logging.info(
                f"Model has {sum(p.numel() for p in model.parameters())} weights"
            )
            logging.info(
                f"Model has {sum(p.numel() for p in model.parameters() if p.requires_grad)} trainable weights"
            )
            logging.info(
                f"Model weights and buffers take {sum(p.numel() * p.element_size() for p in itertools.chain(model.parameters(), model.buffers())) / (1024 * 1024):.2f} MB"
            )
            logging.debug(f"Model had config:\n{config}")

    elif args.command == "build":
        state_dict = None
        if args.model and args.train_dir:
            raise ValueError("--model and --train-dir cannot both be specified.")
        checkpoint_file = args.checkpoint
        if args.train_dir is not None:
            if checkpoint_file is None:
                checkpoint_file = "best_model.pth"
            logging.info(f"Loading {checkpoint_file} from training session...")
            checkpoint_file = str(args.train_dir / "best_model.pth")
            config = Config.from_file(str(args.train_dir / "config.yaml"))
        elif args.model is not None:
            logging.info("Building model from config...")
            config = Config.from_file(str(args.model), defaults=default_config)
        else:
            raise ValueError("one of --train-dir or --model must be given")

        # Set override options before _set_global_options so that things like allow_tf32 are correctly handled
        if args.override is not None:
            override_options = yaml.load(args.override, Loader=yaml.Loader)
            assert isinstance(
                override_options, dict
            ), "--override's YAML string must define a dictionary of top-level options"
            overridden_keys = set(config.keys()).intersection(override_options.keys())
            set_keys = set(override_options.keys()) - set(overridden_keys)
            logging.info(
                f"--override:  overrode keys {list(overridden_keys)} and set new keys {list(set_keys)}"
            )
            config.update(override_options)
            del override_options, overridden_keys, set_keys

        _set_global_options(config)
        check_code_version(config)

        # -- load model --
<<<<<<< HEAD
        global _current_metadata
        _current_metadata = {}
        if args.train_dir is not None:
            model, _ = Trainer.load_model_from_training_session(
                args.train_dir, model_name="best_model.pth", device="cpu"
=======
        # figure out first if a dataset is involved
        dataset = None
        if args.using_dataset:
            dataset_config = config
            if args.using_dataset is not True:
                dataset_config = Config.from_file(str(args.using_dataset))
            dataset = dataset_from_config(dataset_config)
            if args.using_dataset is True:
                # we're using the one from training config
                # downselect to training set
                dataset = dataset.index_select(config.train_idcs)
        # build the actual model]
        # reset the global metadata dict so that model builders can fill it:
        global _current_metadata
        _current_metadata = {}
        model = model_from_config(config, dataset=dataset, deploy=True)
        if checkpoint_file is not None:
            state_dict = torch.load(
                str(args.train_dir / "best_model.pth"), map_location="cpu"
>>>>>>> 8058ad85
            )
            model.load_state_dict(state_dict, strict=True)

        # -- compile --
        model = _compile_for_deploy(model)
        logging.info("Compiled & optimized model.")

        # Deploy
        metadata: dict = {}
        code_versions, code_commits = get_current_code_versions(config)
        for code, version in code_versions.items():
            metadata[code + "_version"] = version
        if len(code_commits) > 0:
            metadata[CODE_COMMITS_KEY] = ";".join(
                f"{k}={v}" for k, v in code_commits.items()
            )

        metadata[R_MAX_KEY] = str(float(config["r_max"]))
        n_species = str(config["num_types"])
        type_names = config["type_names"]
        metadata[N_SPECIES_KEY] = str(n_species)
        metadata[TYPE_NAMES_KEY] = " ".join(type_names)

        metadata[JIT_BAILOUT_KEY] = str(config[JIT_BAILOUT_KEY])
        if (
            packaging.version.parse(torch.__version__)
            >= packaging.version.parse("1.11")
            and JIT_FUSION_STRATEGY in config
        ):
            metadata[JIT_FUSION_STRATEGY] = ";".join(
                "%s,%i" % e for e in config[JIT_FUSION_STRATEGY]
            )
        metadata[TF32_KEY] = str(int(config["allow_tf32"]))
        metadata[DEFAULT_DTYPE_KEY] = dtype_to_name(config["default_dtype"])
        metadata[MODEL_DTYPE_KEY] = dtype_to_name(config["model_dtype"])
        metadata[CONFIG_KEY] = yaml.dump(Config.as_dict(config))

        for k, v in _current_metadata.items():
            if k in metadata:
                raise RuntimeError(f"Custom deploy key {k} was already set")
            metadata[k] = v
        _current_metadata = None

        metadata = {k: v.encode("ascii") for k, v in metadata.items()}

        torch.jit.save(model, args.out_file, _extra_files=metadata)
    else:
        raise ValueError

    return


if __name__ == "__main__":
    main()<|MERGE_RESOLUTION|>--- conflicted
+++ resolved
@@ -289,13 +289,6 @@
         check_code_version(config)
 
         # -- load model --
-<<<<<<< HEAD
-        global _current_metadata
-        _current_metadata = {}
-        if args.train_dir is not None:
-            model, _ = Trainer.load_model_from_training_session(
-                args.train_dir, model_name="best_model.pth", device="cpu"
-=======
         # figure out first if a dataset is involved
         dataset = None
         if args.using_dataset:
@@ -307,7 +300,7 @@
                 # we're using the one from training config
                 # downselect to training set
                 dataset = dataset.index_select(config.train_idcs)
-        # build the actual model]
+        # build the actual model
         # reset the global metadata dict so that model builders can fill it:
         global _current_metadata
         _current_metadata = {}
@@ -315,7 +308,6 @@
         if checkpoint_file is not None:
             state_dict = torch.load(
                 str(args.train_dir / "best_model.pth"), map_location="cpu"
->>>>>>> 8058ad85
             )
             model.load_state_dict(state_dict, strict=True)
 
