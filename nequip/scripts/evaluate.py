--- conflicted
+++ resolved
@@ -18,7 +18,6 @@
 from nequip.data import (
     AtomicData,
     Collater,
-    dataset_from_config,
     register_fields,
     _register_field_prefix,
 )
@@ -407,7 +406,6 @@
 
     logger.info("Starting...")
     with contextlib.ExitStack() as context_stack:
-<<<<<<< HEAD
         if is_rank_zero:
             # only do output on rank zero
             # "None" checks if in a TTY and disables if not
@@ -422,19 +420,6 @@
                         ),
                         disable=None,
                     )
-=======
-        # "None" checks if in a TTY and disables if not
-        prog = context_stack.enter_context(tqdm(total=len(test_idcs), disable=None))
-        if do_metrics:
-            display_bar = context_stack.enter_context(
-                tqdm(
-                    bar_format=(
-                        ""
-                        if prog.disable  # prog.ncols doesn't exist if disabled
-                        else ("{desc:." + str(prog.ncols) + "}")
-                    ),
-                    disable=None,
->>>>>>> 1509463f
                 )
 
         if output_type is not None:
