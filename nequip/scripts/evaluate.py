--- conflicted
+++ resolved
@@ -15,9 +15,6 @@
 import torch
 import torch.distributed as dist
 
-<<<<<<< HEAD
-from nequip.data import AtomicData, Collater, register_fields, _register_field_prefix
-=======
 from nequip.data import (
     AtomicData,
     Collater,
@@ -25,7 +22,6 @@
     register_fields,
     _register_field_prefix,
 )
->>>>>>> 8058ad85
 from nequip.scripts.deploy import load_deployed_model, R_MAX_KEY, TYPE_NAMES_KEY
 from nequip.scripts._logger import set_up_script_logger
 from nequip.scripts.train import default_config, check_code_version, _load_datasets
@@ -39,11 +35,7 @@
 
 
 def _load_deployed_or_traindir(
-<<<<<<< HEAD
-    path: Path, device
-=======
     path: Path, device, freeze: bool = True
->>>>>>> 8058ad85
 ) -> Tuple[torch.nn.Module, bool, float, List[str]]:
     loaded_deployed_model: bool = False
     model_r_max = None
@@ -53,10 +45,7 @@
             path,
             device=device,
             set_global_options=True,  # don't warn that setting
-<<<<<<< HEAD
-=======
             freeze=freeze,
->>>>>>> 8058ad85
         )
         # the global settings for a deployed model are set by
         # set_global_options in the call to load_deployed_model
@@ -85,11 +74,7 @@
         model_r_max = model_config["r_max"]
         type_names = model_config["type_names"]
     model.eval()
-<<<<<<< HEAD
-    return model, load_deployed_model, model_r_max, type_names
-=======
     return model, loaded_deployed_model, model_r_max, type_names
->>>>>>> 8058ad85
 
 
 def main(args=None, running_as_script: bool = True):
@@ -429,9 +414,11 @@
             if do_metrics:
                 display_bar = context_stack.enter_context(
                     tqdm(
-                        bar_format=""
-                        if prog.disable  # prog.ncols doesn't exist if disabled
-                        else ("{desc:." + str(prog.ncols) + "}"),
+                        bar_format=(
+                            ""
+                            if prog.disable  # prog.ncols doesn't exist if disabled
+                            else ("{desc:." + str(prog.ncols) + "}")
+                        ),
                         disable=None,
                     )
                 )
