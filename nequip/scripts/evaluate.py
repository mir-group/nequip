--- conflicted
+++ resolved
@@ -270,40 +270,23 @@
         )
 
     dataset_is_validation: bool = False
-<<<<<<< HEAD
-    # Currently, pytorch_geometric prints some status messages to stdout while loading the dataset
-    # TODO: fix may come soon: https://github.com/rusty1s/pytorch_geometric/pull/2950
-    # Until it does, just redirect them.
-    with contextlib.redirect_stdout(sys.stderr):
-        # look for validation and only fall back to `dataset` prefix
-        # have to tell the loading function whether to use horovod
-        dataset_config.horovod = args.horovod
-        # this function syncs horovod if it is enabled
-        datasets = _load_datasets(
-            dataset_config,
-            prefixes=["validation_dataset", "dataset"],
-            stop_on_first_found=True,
-        )
-        if datasets["validation_dataset"] is not None:
-            dataset = datasets["validation_dataset"]
-            dataset_is_validation = True
-        else:
-            dataset = datasets["dataset"]
-        del datasets
-        assert dataset is not None
-
-=======
-    try:
-        # Try to get validation dataset
-        dataset = dataset_from_config(dataset_config, prefix="validation_dataset")
+    # look for validation and only fall back to `dataset` prefix
+    # have to tell the loading function whether to use horovod
+    dataset_config.horovod = args.horovod
+    # this function syncs horovod if it is enabled
+    datasets = _load_datasets(
+        dataset_config,
+        prefixes=["validation_dataset", "dataset"],
+        stop_on_first_found=True,
+    )
+    if datasets["validation_dataset"] is not None:
+        dataset = datasets["validation_dataset"]
         dataset_is_validation = True
-    except KeyError:
-        pass
-    if not dataset_is_validation:
-        # Get shared train + validation dataset
-        # prefix `dataset`
-        dataset = dataset_from_config(dataset_config)
->>>>>>> f11ee171
+    else:
+        dataset = datasets["dataset"]
+    del datasets
+    assert dataset is not None
+
     logger.info(
         f"Loaded {'validation_' if dataset_is_validation else ''}dataset specified in {args.dataset_config.name}.",
     )
