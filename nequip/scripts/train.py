--- conflicted
+++ resolved
@@ -1,9 +1,6 @@
 """ Train a network."""
 
-<<<<<<< HEAD
 from typing import List, Dict
-=======
->>>>>>> 1509463f
 import logging
 import argparse
 import warnings
@@ -80,13 +77,8 @@
     if running_as_script:
         set_up_script_logger(config.get("log", None), config.verbose)
 
-<<<<<<< HEAD
-    found_restart_file = isdir(f"{config.root}/{config.run_name}")
+    found_restart_file = exists(f"{config.root}/{config.run_name}/trainer.pth")
     if found_restart_file and not config.append and not config.distributed:
-=======
-    found_restart_file = exists(f"{config.root}/{config.run_name}/trainer.pth")
-    if found_restart_file and not config.append:
->>>>>>> 1509463f
         raise RuntimeError(
             f"Training instance exists at {config.root}/{config.run_name}; "
             "either set append to True or use a different root or runname"
