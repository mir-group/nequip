--- conflicted
+++ resolved
@@ -118,19 +118,13 @@
             torch.backends.cuda.matmul.allow_tf32 = False
             torch.backends.cudnn.allow_tf32 = False
 
-<<<<<<< HEAD
-    if int(torch.__version__.split(".")[1]) >= 12:
+    if int(torch.__version__.split(".")[1]) >= 11:
         # PyTorch >= 1.11
         torch.jit.set_fusion_strategy(config["_jit_fusion_strategy"])
     else:
         # For avoiding 20 steps of painfully slow JIT recompilation
         # See https://github.com/pytorch/pytorch/issues/52286
         torch._C._jit_set_bailout_depth(config["_jit_bailout_depth"])
-=======
-    # For avoiding 20 steps of painfully slow JIT recompilation
-    # See https://github.com/pytorch/pytorch/issues/52286
-    torch._C._jit_set_bailout_depth(config["_jit_bailout_depth"])
->>>>>>> 3a32358d
 
     if config.model_debug_mode:
         set_irreps_debug(enabled=True)
