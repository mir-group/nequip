--- conflicted
+++ resolved
@@ -7,10 +7,7 @@
 import sys
 import pdb
 import traceback
-<<<<<<< HEAD
-=======
 import pickle
->>>>>>> 8058ad85
 
 import torch
 from torch.utils.benchmark import Timer, Measurement
@@ -68,15 +65,6 @@
         help="Number of frames to use.",
         type=int,
         default=2,
-<<<<<<< HEAD
-    )
-    parser.add_argument(
-        "--timestep",
-        help="MD timestep for ns/day esimation, in fs. Defauts to 1fs.",
-        type=float,
-        default=1,
-=======
->>>>>>> 8058ad85
     )
     parser.add_argument(
         "--no-compile",
