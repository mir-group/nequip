--- conflicted
+++ resolved
@@ -207,11 +207,7 @@
 
 # loss function
 loss_coeffs:                                                                       # different weights to use in a weighted loss functions
-<<<<<<< HEAD
-  forces: 1                                                                        
-=======
   forces: 1                                                                        # if using PerAtomMSELoss, a default weight of 1:1 on each should work well
->>>>>>> 0f390916
   total_energy:                                                                    
     - 1
     - PerAtomMSELoss
