--- conflicted
+++ resolved
@@ -15,11 +15,7 @@
 append: true                                                                      # set true if a restarted run should append to the previous log file
 default_dtype: float32                                                            # type of float to use, e.g. float32 and float64
 allow_tf32: false                                                                 # whether to use TensorFloat32 if it is available
-<<<<<<< HEAD
-# device: cuda                                                                     # which device to use. Default: automatically detected cuda or "cpu"
-=======
 # device:  cuda                                                                   # which device to use. Default: automatically detected cuda or "cpu"
->>>>>>> 9bd9e302
 
 # network
 r_max: 4.0                                                                        # cutoff radius in length units, here Angstrom, this is an important hyperparamter to scan
@@ -45,7 +41,7 @@
 # scalar nonlinearities to use — available options are silu, ssp (shifted softplus), tanh, and abs.
 # Different nonlinearities are specified for e (even) and o (odd) parity;
 # note that only tanh and abs are correct for o (odd parity).
-# silu typically works best for even 
+# silu typically works best for even
 nonlinearity_scalars:
   e: silu
   o: tanh
@@ -62,7 +58,7 @@
 # radial network
 invariant_layers: 2                                                               # number of radial layers, usually 1-3 works best, smaller is faster
 invariant_neurons: 64                                                             # number of hidden neurons in radial function, smaller is faster
-avg_num_neighbors: auto                                                           # number of neighbors to divide by, null => no normalization, auto computes it based on dataset 
+avg_num_neighbors: auto                                                           # number of neighbors to divide by, null => no normalization, auto computes it based on dataset
 use_sc: true                                                                      # use self-connection or not, usually gives big improvement
 
 # to specify different parameters for each convolutional layer, try examples below
@@ -98,7 +94,7 @@
 # key_mapping:
 #   free_energy: total_energy
 
-# npz example 
+# npz example
 # the keys used need to be stated at least once in key_mapping, npz_fixed_field_keys or include_keys
 # key_mapping is used to map the key in the npz file to the NequIP default values (see data/_key.py)
 # all arrays are expected to have the shape of (nframe, natom, ?) except the fixed fields
@@ -160,7 +156,7 @@
 
 verbose: info                                                                      # the same as python logging, e.g. warning, info, debug, error. case insensitive
 log_batch_freq: 1                                                                  # batch frequency, how often to print training errors withinin the same epoch
-log_epoch_freq: 1                                                                  # epoch frequency, how often to print 
+log_epoch_freq: 1                                                                  # epoch frequency, how often to print
 save_checkpoint_freq: -1                                                           # frequency to save the intermediate checkpoint. no saving of intermediate checkpoints when the value is not positive.
 save_ema_checkpoint_freq: -1                                                       # frequency to save the intermediate ema checkpoint. no saving of intermediate checkpoints when the value is not positive.
 
@@ -178,8 +174,8 @@
 ema_use_num_updates: true                                                          # whether to use number of updates when computing averages
 report_init_validation: true                                                       # if True, report the validation error for just initialized model
 
-# early stopping based on metrics values. 
-# LR, wall and any keys printed in the log file can be used. 
+# early stopping based on metrics values.
+# LR, wall and any keys printed in the log file can be used.
 # The key can start with Training or validation. If not defined, the validation value will be used.
 early_stopping_patiences:                                                          # stop early if a metric value stopped decreasing for n epochs
   validation_loss: 50
@@ -198,7 +194,7 @@
 # loss function
 loss_coeffs:                                                                       # different weights to use in a weighted loss functions
   forces: 1                                                                        # if using PerAtomMSELoss, a default weight of 1:1 on each should work well
-  total_energy:                                                                    
+  total_energy:
     - 1
     - PerAtomMSELoss
 
@@ -234,7 +230,7 @@
 
 # output metrics
 metrics_components:
-  - - forces                               # key 
+  - - forces                               # key
     - mae                                  # "rmse" or "mae"
   - - forces
     - rmse
@@ -242,19 +238,19 @@
     - mae
     - PerSpecies: True                     # if true, per species contribution is counted separately
       report_per_component: False          # if true, statistics on each component (i.e. fx, fy, fz) will be counted separately
-  - - forces                                
-    - rmse                                  
-    - PerSpecies: True                     
-      report_per_component: False    
+  - - forces
+    - rmse
+    - PerSpecies: True
+      report_per_component: False
   - - total_energy
-    - mae    
+    - mae
   - - total_energy
     - mae
     - PerAtom: True                        # if true, energy is normalized by the number of atoms
 
 # optimizer, may be any optimizer defined in torch.optim
 # the name `optimizer_name`is case sensitive
-optimizer_name: Adam                                                               # default optimizer is Adam 
+optimizer_name: Adam                                                               # default optimizer is Adam
 optimizer_amsgrad: false
 optimizer_betas: !!python/tuple
   - 0.9
@@ -292,19 +288,19 @@
 per_species_rescale_shifts: dataset_per_atom_total_energy_mean
 # initial atomic energy shift for each species. default to the mean of per atom energy. Optional
 # the value can be a constant float value, an array for each species, or a string
-# string option include: 
+# string option include:
 # *  "dataset_per_atom_total_energy_mean", which computes the per atom average
 # *  "dataset_per_species_total_energy_mean", which automatically compute the per atom energy mean using a GP model
 per_species_rescale_scales: dataset_forces_rms
 # initial atomic energy scale for each species. Optional.
 # the value can be a constant float value, an array for each species, or a string
-# string option include: 
+# string option include:
 # *  "dataset_per_atom_total_energy_std", which computes the per atom energy std
 # *  "dataset_per_species_total_energy_std", which uses the GP model uncertainty
 # *  "dataset_per_species_forces_rms", which compute the force rms for each species
 # If not provided, defaults to dataset_per_species_force_rms or dataset_per_atom_total_energy_std, depending on whether forces are being trained.
-# per_species_rescale_kwargs: 
-#   total_energy: 
+# per_species_rescale_kwargs:
+#   total_energy:
 #     alpha: 0.1
 #     max_iteration: 20
 #     stride: 100
